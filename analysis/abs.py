--- conflicted
+++ resolved
@@ -18,7 +18,6 @@
         """
         self._result = result
         self.tree = None
-        self.result = {}
 
     @property
     def input_file(self):
@@ -69,33 +68,6 @@
             -> dict:  # pragma: no cover
         """Analyzes input file.
 
-<<<<<<< HEAD
-        Returns:
-            The analysis results as a dictionary.
-        """
-        pass
-
-    @property
-    def content(self):
-        return {'input': self.input_file, 'result': self.result}
-
-    def save(self) -> None:
-        """Saves analysis results to file."""
-        assert self.out_file
-        dir_path, _ = os.path.split(self.out_file)
-        if len(dir_path) > 0 and not os.path.exists(dir_path):
-            os.makedirs(dir_path)
-        with open(self.out_file, "w") as outfile:
-            json.dump(self.content, outfile,
-                      indent=4, ensure_ascii=False)
-        logger.info(f'Wrote result to: {self.out_file}')
-
-    @staticmethod
-    def default_out(input_file, out_dir='out', path_depth=3) -> str:
-        """Helper to generate output file name for input file.
-
-=======
->>>>>>> c532e952
         Arguments:
             on_start: function to call when analysis starts
             on_stop: function to call when analysis stops
