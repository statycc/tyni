from __future__ import annotations

import logging
import operator
import sys
<<<<<<< HEAD
=======
from typing import Optional, Dict, Callable, List, Tuple

from antlr4 import FileStream, CommonTokenStream
>>>>>>> c532e952
from functools import reduce
from itertools import product
from typing import Optional

from antlr4 import FileStream, CommonTokenStream

<<<<<<< HEAD
from . import AbstractAnalyzer, BaseVisitor, ClassResult, MethodResult
from . import JavaLexer, JavaParser, JavaParserVisitor
=======
from . import AbstractAnalyzer, AnalysisResult, ClassResult, MethodResult
from . import BaseVisitor
from analysis.parser.JavaLexer import JavaLexer
from analysis.parser.JavaParser import JavaParser
from analysis.parser.JavaParserVisitor import JavaParserVisitor
>>>>>>> c532e952

logger = logging.getLogger(__name__)


# noinspection PyAttributeOutsideInit
class JavaAnalyzer(AbstractAnalyzer):
    """Analyzer for Java programming language.

    Example:

    Parses and analyzes program, where program is some .java file.

    ```python
    JavaAnalyzer(program).parse().run()
    ```
    """

    @staticmethod
    def lang_match(input_file: str) -> bool:
        """Analyzes any file with .java extension.

        This is optimistic, since the grammar of the parser
        is Java-version specific.
        """
        return input_file.endswith('.java')

    def parse(self, on_start: Optional[Callable] = None,
              on_stop: Optional[Callable] = None) -> JavaAnalyzer:
        """Attempt to parse the input file.

        This method terminates running process if parse fails.

        Arguments:
            on_start: function to call when parsing starts
            on_stop: function to call when parsing stops

        Raises:
            AssertionError: if input file is not analyzable.

        Returns:
            The analyzer.
        """
        assert JavaAnalyzer.lang_match(self.input_file)
        logger.debug(f'parsing {self.input_file}')
        self.exec_nullable(on_start)
        input_stream = FileStream(self.input_file, encoding="UTF-8")
        lexer = JavaLexer(input_stream)
        stream = CommonTokenStream(lexer)
        parser = JavaParser(stream)
        self.exec_nullable(on_stop)
        if parser.getNumberOfSyntaxErrors() > 0:
            return sys.exit(1)
        logger.debug("parsed successfully")
        self.tree = parser.compilationUnit()
        return self

    def analyze(self, on_start: Optional[Callable] = None,
                on_stop: Optional[Callable] = None) -> JavaAnalyzer:
        """Performs analysis on the input file.
        This requires parse has already been performed.

        Arguments:
            on_start: function to call when parsing starts
            on_stop: function to call when parsing stops

        Raises:
            AssertionError: if input has not been parsed successfully.

        Returns:
<<<<<<< HEAD
            The analysis result.
        """
        assert self.tree
        self.result = ClassVisitor().visit(self.tree).result
        if self.out_file:
            self.save()
        else:
            self.pretty_print(self.result)
        return self.content
=======
            The analyzer.
        """
        assert self.tree
        self.exec_nullable(on_start)
        self.analysis_result = ClassVisitor().visit(self.tree).result
        self.exec_nullable(on_stop)
        return self
>>>>>>> c532e952


class ExtVisitor(BaseVisitor, JavaParserVisitor):
    """Shared behavior for all Java visitors."""

    def visit(self, tree):
        super().visit(tree)
        return self

    @staticmethod
    def last_child(ctx: JavaParser.compilationUnit) \
            -> Optional[JavaParser.compilationUnit]:
        n = ctx.getChildCount()
        return ctx.getChild(n - 1) if n else None


class ClassVisitor(ExtVisitor):
    """Visits each class (possibly nested) and its methods."""

    # noinspection PyTypeChecker
    def __init__(self, parent: ClassVisitor = None):
        self.parent: ClassVisitor = parent
        self.result: Dict[AnalysisResult] = {}
        self.name: str = ''

    def hierarchy(self, name):
        return name if not (self.parent and self.parent.name) \
            else ('.'.join([self.parent.name, name]))

    @property
    def root(self):
        top = self
        while top.parent:
            top = top.parent
        return top

    @staticmethod
    def record(node, n, data):
        node.result[n] = data

    @staticmethod
    def mat_format(mat):
        return list(set(mat))

    # noinspection PyTypeChecker
    def visitClassDeclaration(
            self, ctx: JavaParser.ClassDeclarationContext):
        self.name = self.hierarchy(ctx.identifier().getText())
        body = ctx.getChild(ctx.getChildCount() - 1)
        logger.debug(f'class: {self.name}')
        result = ClassVisitor(parent=self).visit(body).result
        cls = ClassResult(self.name, result)
        self.record(self.root, self.name, cls)

    def visitMethodDeclaration(
            self, ctx: JavaParser.MethodDeclarationContext):
        name = ctx.identifier().getText()
        logger.debug(f'method: {name}')
        prog = RecVisitor().visit(ctx.methodBody())
        mat = self.mat_format(prog.matrix)
        mth = MethodResult(name, self.og_text(ctx), mat, prog.vars)
        # noinspection PyTypeChecker
        self.record(self, name, mth)


class RecVisitor(ExtVisitor):
    """Recursively process method body"""

    def __init__(self):
        self.vars = set()  # all encountered variables
        self.out_v = set()  # encountered out variables
        self.new_v = set()  # encountered declarations
        self.matrix: List[Tuple[str, str]] = []  # data flows (in, out)

    def subst(self, old_: str, new_: str):
        """Substitutes variable name in place.

        Arguments:
            old_: current name
            new_: the name after substitution.
        """
        # flake8: noqa: E731
        rename = lambda col: [new_ if v == old_ else v for v in col]
        self.matrix = [tuple(rename(pair)) for pair in self.matrix]
        self.vars = set(rename(self.vars))
        self.out_v = set(rename(self.out_v))
        self.new_v = set(rename(self.new_v))

    @staticmethod
    def merge(target: set, *args: set):
        [target.update(m) for m in args]

    @staticmethod
    def occurs(exp: JavaParser.ExpressionContext):
        return set(IdVisitor().visit(exp).vars)

    @staticmethod
    def compose(m1, *args):
        return reduce(operator.add, args, m1)

    @staticmethod
    def assign(in_v, out_v):
        return list(filter(
            lambda x: x[0] != x[1], product(in_v, out_v)))

    @staticmethod
    def correction(occ, out):
        return RecVisitor.assign(occ, out)

    @staticmethod
    def lvars(ctx: JavaParser.ExpressionContext) -> Tuple[set[str], set[str]]:
        """Find variables in an expression, with added knowledge that
        expression occurs on left-side of assignment, or in isolation.

        Returns:
            A pair of <in-variables, out-variables>
        """
        # find all variables in the expression
        all_vars = IdVisitor().visit(ctx)
        # the left-most is out, rest are in
        fst = all_vars.flat.pop(0)
        logger.debug(f'L/out: {fst}')
        if all_vars.flat:
            logger.debug(f'L/in:  {", ".join(all_vars.flat)}')
        return all_vars.vars, {fst}

    @staticmethod
    def rvars(ctx: JavaParser.ExpressionContext) -> set[str]:
        """Find variables in an expression, with added knowledge that
        expression occurs on right-side of assignment.

        The expression may contain const, variable, operation,
        method call, switch-exp, field access, object init,…etc.

        For now this assumes right-side only contains in variables,
        but perhaps that is not true (e.g., parametric method that
        returns, can have both in and out behavior, maybe.)

        Returns:
            Set of in-variables.
        """
        if (cc := ctx.getChildCount()) == 0:
            return set()

        # identifiers, constants
        elif cc == 1:
            # base case / terminal
            if ctx.getChild(0).getChildCount() == 0:
                return RecVisitor.occurs(ctx)
            else:
                return RecVisitor.rvars(ctx.getChild(0))

        # unary, new, method calls
        elif cc == 2:
            c1, c2 = ctx.getChild(0), ctx.getChild(1)
            c1t, c2t = [x.getText() for x in (c1, c2)]
            # skip object inits with identifiers
            if c1t == "new":
                if RecVisitor.occurs(ctx):
                    RecVisitor.skipped(ctx, 'vars:')
                return set()
            u_ops = '++,--,!,~,+,-'.split(',')
            if c1t in u_ops or c2t in u_ops:
                id_node = c1 if c1t not in u_ops else c2
                return RecVisitor.rvars(id_node)
            if (c2.getChildCount() == 3 and
                    c2.getChild(0).getText() == '(' and
                    c2.getChild(2).getText() == ')'):
                RecVisitor.skipped(ctx, 'vars:')
                return set()
            # something else
            RecVisitor.skipped(ctx, 'rvars-2')
            return RecVisitor.occurs(ctx)

        # binary ops
        elif cc == 3:
            lc, op, rc = [ctx.getChild(n) for n in [0, 1, 2]]
            if (opt := op.getText()) == ".":
                return RecVisitor.rvars(lc)  # take leftmost
            # see JavaLexer L#155
            elif opt in '<,>,==,<=,>=,!=,&&,||,+,-,*,/,&,|,^,%'.split(','):
                return RecVisitor.rvars(lc) | RecVisitor.rvars(rc)
            elif lc.getText() == '(' and rc.getText() == ')':
                return RecVisitor.rvars(op)
            # something else
            RecVisitor.skipped(ctx, 'rvars-3')
            return RecVisitor.occurs(ctx)

        # ternary
        elif cc == 5:
            c0, c1, c2, c3, c4 = [ctx.getChild(n) for n in range(5)]
            if c1.getText() == "?" and c3.getText() == ":":
                return (RecVisitor.rvars(c0) | RecVisitor.rvars(c2) |
                        RecVisitor.rvars(c4))

        # switch expression
        if ctx.getChild(0).getText() == "switch":
            # TODO: can there be new, out vars?
            vst = RecVisitor().visit(ctx)
            return vst.vars

        # array accesses
        if (ctx.getChild(1).getText() == "[" and
                RecVisitor.last_child(ctx).getText() == "]"):
            return RecVisitor.occurs(ctx)

        else:  # something else
            RecVisitor.skipped(ctx, f'rvars-{cc}')
        return RecVisitor.occurs(ctx)

    def visitMethodCall(self, ctx: JavaParser.MethodCallContext):
        self.skipped(ctx, 'call')

    def visitVariableDeclarator(
            self, ctx: JavaParser.VariableDeclaratorContext):
        if (cc := ctx.getChildCount()) > 0:
            # left should only have out-vars
            out_v = self.occurs(ctx.getChild(0))
            self.merge(self.vars, out_v)
            self.merge(self.new_v, out_v)
            # decl with initialization
            if cc == 3 and ctx.getChild(1).getText() == '=':
                in_v = self.rvars(ctx.getChild(2))
                self.merge(self.vars, in_v)
                self.merge(self.out_v, out_v)
                flows = self.assign(in_v, out_v)
                self.matrix = self.compose(self.matrix, flows)
            return
        # fall-through
        self.skipped(ctx, 'decl')
        super().visitVariableDeclarator(ctx)

    def visitStatement(self, ctx: JavaParser.StatementContext):
        """Statement handlers cf. grammars/JavaParser.g4#L508"""
        if ctx.blockLabel:
            return super().visitStatement(ctx)
        elif ctx.ASSERT():
            return RecVisitor.skipped(ctx)
        elif ctx.IF():
            return self.__if(ctx)
        elif ctx.FOR():
            return self.__for(ctx)
        elif ctx.DO() and ctx.WHILE():
            return self.__do(ctx)
        elif ctx.WHILE():
            return self.__while(ctx)
        elif ctx.TRY():
            return RecVisitor.skipped(ctx)
        elif ctx.SWITCH():
            return self.__switch(ctx)
        elif ctx.SYNCHRONIZED():
            return RecVisitor.skipped(ctx)
        elif ctx.RETURN():
            return RecVisitor.skipped(ctx)
        elif ctx.THROW():
            return RecVisitor.skipped(ctx)
        elif ctx.BREAK():
            return
        elif ctx.CONTINUE():
            return
        elif ctx.YIELD():
            return RecVisitor.skipped(ctx)
        elif ctx.SEMI():
            return super().visitStatement(ctx)
        elif ctx.statementExpression:
            return super().visitStatement(ctx)
        elif ctx.switchExpression():
            return super().visitStatement(ctx)
        # else: ctx.identifierLabel
        return super().visitStatement(ctx)

    def visitExpression(self, ctx: JavaParser.ExpressionContext):
        """Expressions cf. grammars/JavaParser.g4#L599"""
        if (cc := ctx.getChildCount()) == 3:
            lc, o, rc = [ctx.getChild(n) for n in [0, 1, 2]]
            op = o.getText()
            # ASSIGNMENT: identify from operator form
            # if compound, out-variable is also an in-variable,
            # but such data flow is irrelevant for this analysis.
            if op in '=,+=,-=,*=,/=,%=,&=,|=,^=,>>=,>>>=,<<='.split(','):
                logger.debug(f'bop: {ctx.getText()}')
                in_l, out_v = self.lvars(lc)
                in_v = self.rvars(rc)
                logger.debug(f'R/in:  {", ".join(in_v) or "-"}')
                self.merge(self.vars, out_v, in_v, in_l)
                self.merge(self.out_v, out_v)
                flows = self.compose(
                    self.assign(in_v, out_v),
                    self.assign(in_l, out_v))
                self.matrix = self.compose(self.matrix, flows)
                return

            # DOT OPERATOR, e.g., System.out.println
            if op == ".":
                return self.skipped(ctx, 'dot-op')

        # UNARY incr/decr
        if cc == 2:
            c1, c2 = [ctx.getChild(n).getText() for n in [0, 1]]
            if c1 in ("++", "--") or c2 in ("++", "--"):
                logger.debug(f'unary: {ctx.getText()}')
                in_l, out_v = self.lvars(ctx)
                self.merge(self.vars, out_v, in_l)
                self.merge(self.out_v, out_v)
                flows = self.assign(in_l, out_v)
                self.matrix = self.compose(self.matrix, flows)
                return

        # METHOD CALL -> fall-through
        if cc == 1 and (c0 := ctx.getChild(0)).getChildCount() == 2:
            if (c1 := c0.getChild(1)).getChildCount() == 3:
                fst, lst = [c1.getChild(n).getText() for n in (0, 2)]
                if fst == '(' and lst == ')':
                    return super().visitExpression(ctx)

        if cc == 1 and len(ct := ctx.getText()):
            # numeric, string constants
            if ct.isdecimal(): return
            if ct[0] == '"' and ct[-1] == '"': return

        # something else
        self.skipped(ctx, f'exp {ctx.getChildCount()}')
        super().visitExpression(ctx)

    def visitSwitchExpression(self, ctx: JavaParser.SwitchExpressionContext):
        """It's a fancy switch."""
        return self.__switch(ctx)

    def visitSwitchLabel(self, ctx: JavaParser.SwitchLabelContext):
        """Ignore case labels."""
        return

    def scoped_merge(self, child: RecVisitor):
        """Controlled merge when child has local scope."""
        # ensure variables in child scope are unique wrt. parent
        if dup := list(self.vars & child.new_v):
            for d_old in dup:
                d_new = self.uniq_name(d_old, self.vars)
                child.subst(d_old, d_new)
        # now safely merge scopes
        assert not self.vars & child.new_v
        self.merge(self.vars, child.vars)
        self.merge(self.out_v, child.out_v)
        self.merge(self.new_v, child.new_v)
        self.matrix = self.compose(self.matrix, child.matrix)
        return self

    @staticmethod
    def corr_stmt(
            exp: JavaParser.ExpressionContext,
            body: Optional[JavaParser.StatementContext] = None,
            visited: RecVisitor = None
    ) -> RecordVisitor:
        """Analyze body stmt and apply correction."""
        e_vars = RecVisitor.occurs(exp)
        stmt = visited or RecVisitor().visit(body)
        RecVisitor.merge(stmt.vars, e_vars)
        corr = RecVisitor.correction(e_vars, stmt.out_v)
        stmt.matrix = RecVisitor.compose(stmt.matrix, corr)
        return stmt

    def __if(self, ctx: JavaParser.StatementContext):
        cond = ctx.getChild(1)
        fst_branch = RecVisitor.corr_stmt(cond, ctx.getChild(2))
        if ctx.getChildCount() > 4:  # else branch
            snd_branch = RecVisitor.corr_stmt(cond, ctx.getChild(4))
            fst_branch.scoped_merge(snd_branch)
        self.scoped_merge(fst_branch)

    def __switch(self, ctx: JavaParser.StatementContext):
        switch_ctx, switch_var = RecVisitor(), ctx.getChild(1)
        # iterate cases
        for cn in range(3, ctx.getChildCount() - 1):
            case = RecVisitor()
            for body_st in ctx.getChild(cn).children:
                case.visit(body_st)
            switch_ctx.scoped_merge(case)
        stmt = RecVisitor.corr_stmt(switch_var, visited=switch_ctx)
        self.scoped_merge(stmt)

    def __for(self, ctx: JavaParser.StatementContext):
        for_ctrl, body = ctx.getChild(2), ctx.getChild(4)

        # loop with 3-part control expression
        if for_ctrl.getChildCount() > 4:
            init, cond, updt = [for_ctrl.getChild(i) for i in [0, 2, 4]]
            stmt = RecVisitor().visit(init).visit(updt).visit(body)
            stmt = RecVisitor.corr_stmt(cond, visited=stmt)
            self.scoped_merge(stmt)
            return

        # foreach-style loop over an iterable
        if for_ctrl.getChildCount() == 1:
            cond = for_ctrl.getChild(0)
            iter_, src = cond.getChild(1), cond.getChild(3)
            stmt = RecVisitor.corr_stmt(iter_, body)
            # control also flows to iterator from iterable
            lc, rc = [self.occurs(x) for x in [iter_, src]]
            self.merge(stmt.vars, lc, rc)
            self.merge(stmt.new_v, lc)
            stmt.matrix = RecVisitor.compose(
                stmt.matrix, self.assign(rc, lc))
            self.scoped_merge(stmt)
            return

        self.skipped(ctx, 'for')
        super().visitStatement(ctx)

    def __while(self, ctx: JavaParser.StatementContext):
        cond, body = ctx.getChild(1), ctx.getChild(2)
        self.scoped_merge(RecVisitor.corr_stmt(cond, body))

    def __do(self, ctx: JavaParser.StatementContext):
        body, cond = ctx.getChild(1), ctx.getChild(3)
        self.scoped_merge(RecVisitor.corr_stmt(cond, body))


class IdVisitor(ExtVisitor):
    """Finds identifiers in a parse tree."""

    def __init__(self):
        # For some operations the order of discovery matters,
        # so maintain a list, to capture identifier order (L-R).
        self.flat = []

    @property
    def vars(self):
        return set(self.flat)

    def visitIdentifier(self, ctx: JavaParser.IdentifierContext):
        super().visitIdentifier(ctx)
        self.flat.append(ctx.getText())<|MERGE_RESOLUTION|>--- conflicted
+++ resolved
@@ -3,33 +3,21 @@
 import logging
 import operator
 import sys
-<<<<<<< HEAD
-=======
 from typing import Optional, Dict, Callable, List, Tuple
 
 from antlr4 import FileStream, CommonTokenStream
->>>>>>> c532e952
 from functools import reduce
 from itertools import product
-from typing import Optional
-
-from antlr4 import FileStream, CommonTokenStream
-
-<<<<<<< HEAD
-from . import AbstractAnalyzer, BaseVisitor, ClassResult, MethodResult
-from . import JavaLexer, JavaParser, JavaParserVisitor
-=======
+
 from . import AbstractAnalyzer, AnalysisResult, ClassResult, MethodResult
 from . import BaseVisitor
 from analysis.parser.JavaLexer import JavaLexer
 from analysis.parser.JavaParser import JavaParser
 from analysis.parser.JavaParserVisitor import JavaParserVisitor
->>>>>>> c532e952
 
 logger = logging.getLogger(__name__)
 
 
-# noinspection PyAttributeOutsideInit
 class JavaAnalyzer(AbstractAnalyzer):
     """Analyzer for Java programming language.
 
@@ -94,17 +82,6 @@
             AssertionError: if input has not been parsed successfully.
 
         Returns:
-<<<<<<< HEAD
-            The analysis result.
-        """
-        assert self.tree
-        self.result = ClassVisitor().visit(self.tree).result
-        if self.out_file:
-            self.save()
-        else:
-            self.pretty_print(self.result)
-        return self.content
-=======
             The analyzer.
         """
         assert self.tree
@@ -112,7 +89,6 @@
         self.analysis_result = ClassVisitor().visit(self.tree).result
         self.exec_nullable(on_stop)
         return self
->>>>>>> c532e952
 
 
 class ExtVisitor(BaseVisitor, JavaParserVisitor):
