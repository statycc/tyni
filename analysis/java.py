--- conflicted
+++ resolved
@@ -291,37 +291,11 @@
         if ctx.blockLabel:
             return super().visitStatement(ctx)
         elif ctx.ASSERT():
-<<<<<<< HEAD
-            return BaseVisitor.skipped(ctx)
-=======
-            return RecVisitor.skipped(ctx)
->>>>>>> ec0b3a08
+            return RecVisitor.skipped(ctx)
         elif ctx.IF():
             return self.__if(ctx)
         elif ctx.FOR():
             return self.__for(ctx)
-<<<<<<< HEAD
-        elif ctx.WHILE() and not ctx.DO():
-            return self.__while(ctx)
-        elif ctx.WHILE() and ctx.DO():
-            return self.__do(ctx)
-        elif ctx.TRY():
-            return BaseVisitor.skipped(ctx)
-        elif ctx.SWITCH():
-            return self.__switch(ctx)
-        elif ctx.SYNCHRONIZED():
-            return BaseVisitor.skipped(ctx)
-        elif ctx.RETURN():
-            return BaseVisitor.skipped(ctx)
-        elif ctx.THROW():
-            return BaseVisitor.skipped(ctx)
-        elif ctx.BREAK():
-            return BaseVisitor.skipped(ctx)
-        elif ctx.CONTINUE():
-            return BaseVisitor.skipped(ctx)
-        elif ctx.YIELD():
-            return BaseVisitor.skipped(ctx)
-=======
         elif ctx.DO() and ctx.WHILE():
             return self.__do(ctx)
         elif ctx.WHILE():
@@ -329,7 +303,7 @@
         elif ctx.TRY():
             return RecVisitor.skipped(ctx)
         elif ctx.SWITCH():
-            return RecVisitor.skipped(ctx)
+            return self.__switch(ctx)
         elif ctx.SYNCHRONIZED():
             return RecVisitor.skipped(ctx)
         elif ctx.RETURN():
@@ -342,7 +316,6 @@
             return RecVisitor.skipped(ctx)
         elif ctx.YIELD():
             return RecVisitor.skipped(ctx)
->>>>>>> ec0b3a08
         # elif ctx.SEMI():
         #     logger.debug(f'semi: {ctx.getText()}')
         # elif ctx.statementExpression:
@@ -487,10 +460,6 @@
 
     def __do(self, ctx: JavaParser.StatementContext):
         body, cond = ctx.getChild(1), ctx.getChild(3)
-<<<<<<< HEAD
-        loop_res = RecVisitor.corr_stmt(cond, body)
-        self.scoped_merge(loop_res)
-=======
         self.scoped_merge(RecVisitor.corr_stmt(cond, body))
 
 
@@ -508,5 +477,4 @@
 
     def visitIdentifier(self, ctx: JavaParser.IdentifierContext):
         super().visitIdentifier(ctx)
-        self.flat.append(ctx.getText())
->>>>>>> ec0b3a08
+        self.flat.append(ctx.getText())